// Copyright 2014 The go-ethereum Authors
// This file is part of the go-ethereum library.
//
// The go-ethereum library is free software: you can redistribute it and/or modify
// it under the terms of the GNU Lesser General Public License as published by
// the Free Software Foundation, either version 3 of the License, or
// (at your option) any later version.
//
// The go-ethereum library is distributed in the hope that it will be useful,
// but WITHOUT ANY WARRANTY; without even the implied warranty of
// MERCHANTABILITY or FITNESS FOR A PARTICULAR PURPOSE. See the
// GNU Lesser General Public License for more details.
//
// You should have received a copy of the GNU Lesser General Public License
// along with the go-ethereum library. If not, see <http://www.gnu.org/licenses/>.

// Package core implements the Ethereum consensus protocol.
package core

import (
	"context"
	"errors"
	"fmt"
	"io"
	"math/big"
	"sync"
	"sync/atomic"
	"time"

	lru "github.com/hashicorp/golang-lru"

	"github.com/ledgerwatch/turbo-geth/common"
	"github.com/ledgerwatch/turbo-geth/common/dbutils"
	"github.com/ledgerwatch/turbo-geth/common/debug"
	"github.com/ledgerwatch/turbo-geth/common/mclock"
	"github.com/ledgerwatch/turbo-geth/common/prque"
	"github.com/ledgerwatch/turbo-geth/consensus"
	"github.com/ledgerwatch/turbo-geth/consensus/misc"
	"github.com/ledgerwatch/turbo-geth/core/rawdb"
	"github.com/ledgerwatch/turbo-geth/core/state"
	"github.com/ledgerwatch/turbo-geth/core/types"
	"github.com/ledgerwatch/turbo-geth/core/vm"
	"github.com/ledgerwatch/turbo-geth/ethdb"
	"github.com/ledgerwatch/turbo-geth/event"
	"github.com/ledgerwatch/turbo-geth/log"
	"github.com/ledgerwatch/turbo-geth/metrics"
	"github.com/ledgerwatch/turbo-geth/params"
	"github.com/ledgerwatch/turbo-geth/rlp"
)

var (
	headBlockGauge     = metrics.NewRegisteredGauge("chain/head/block", nil)
	headHeaderGauge    = metrics.NewRegisteredGauge("chain/head/header", nil)
	headFastBlockGauge = metrics.NewRegisteredGauge("chain/head/receipt", nil)

	accountReadTimer   = metrics.NewRegisteredTimer("chain/account/reads", nil)
	accountHashTimer   = metrics.NewRegisteredTimer("chain/account/hashes", nil)
	accountUpdateTimer = metrics.NewRegisteredTimer("chain/account/updates", nil)
	accountCommitTimer = metrics.NewRegisteredTimer("chain/account/commits", nil)

	storageReadTimer   = metrics.NewRegisteredTimer("chain/storage/reads", nil)
	storageHashTimer   = metrics.NewRegisteredTimer("chain/storage/hashes", nil)
	storageUpdateTimer = metrics.NewRegisteredTimer("chain/storage/updates", nil)
	storageCommitTimer = metrics.NewRegisteredTimer("chain/storage/commits", nil)

	blockInsertTimer     = metrics.NewRegisteredTimer("chain/inserts", nil)
	blockValidationTimer = metrics.NewRegisteredTimer("chain/validation", nil)
	blockExecutionTimer  = metrics.NewRegisteredTimer("chain/execution", nil)
	blockWriteTimer      = metrics.NewRegisteredTimer("chain/write", nil)

	blockReorgMeter         = metrics.NewRegisteredMeter("chain/reorg/executes", nil)
	blockReorgAddMeter      = metrics.NewRegisteredMeter("chain/reorg/add", nil)
	blockReorgDropMeter     = metrics.NewRegisteredMeter("chain/reorg/drop", nil)
	blockReorgInvalidatedTx = metrics.NewRegisteredMeter("chain/reorg/invalidTx", nil)

	blockPrefetchExecuteTimer   = metrics.NewRegisteredTimer("chain/prefetch/executes", nil)
	blockPrefetchInterruptMeter = metrics.NewRegisteredMeter("chain/prefetch/interrupts", nil)

	errInsertionInterrupted = errors.New("insertion is interrupted")

	// ErrNotFound is returned when sought data isn't found.
	ErrNotFound = errors.New("data not found")
)

const (
	receiptsCacheLimit  = 32
	maxFutureBlocks     = 256
	maxTimeFutureBlocks = 30
	badBlockLimit       = 10
	TriesInMemory       = 128

	// BlockChainVersion ensures that an incompatible database forces a resync from scratch.
	//
	// Changelog:
	//
	// - Version 4
	//   The following incompatible database changes were added:
	//   * the `BlockNumber`, `TxHash`, `TxIndex`, `BlockHash` and `Index` fields of log are deleted
	//   * the `Bloom` field of receipt is deleted
	//   * the `BlockIndex` and `TxIndex` fields of txlookup are deleted
	// - Version 5
	//  The following incompatible database changes were added:
	//    * the `TxHash`, `GasCost`, and `ContractAddress` fields are no longer stored for a receipt
	//    * the `TxHash`, `GasCost`, and `ContractAddress` fields are computed by looking up the
	//      receipts' corresponding block
	// - Version 6
	//  The following incompatible database changes were added:
	//    * Transaction lookup information stores the corresponding block number instead of block hash
	// - Version 7
	//  The following incompatible database changes were added:
	//    * Use freezer as the ancient database to maintain all ancient data
	// - Version 8
	//  The following incompatible database changes were added:
	//    * New scheme for contract code in order to separate the codes and trie nodes
	BlockChainVersion uint64 = 8
)

// CacheConfig contains the configuration values for the trie caching/pruning
// that's resident in a blockchain.
type CacheConfig struct {
	Pruning             bool
	TrieCleanLimit      int           // Memory allowance (MB) to use for caching trie nodes in memory
	TrieCleanJournal    string        // Disk journal for saving clean cache entries.
	TrieCleanRejournal  time.Duration // Time interval to dump clean cache to disk periodically
	TrieCleanNoPrefetch bool          // Whether to disable heuristic state prefetching for followup blocks
	TrieDirtyLimit      int           // Memory limit (MB) at which to start flushing dirty trie nodes to disk
	TrieTimeLimit       time.Duration // Time limit after which to flush the current in-memory trie to disk

	BlocksBeforePruning uint64
	BlocksToPrune       uint64
	PruneTimeout        time.Duration
	ArchiveSyncInterval uint64
	DownloadOnly        bool
	NoHistory           bool
}

// defaultCacheConfig are the default caching values if none are specified by the
// user (also used during testing).
var defaultCacheConfig = &CacheConfig{
	Pruning:             false,
	BlocksBeforePruning: 1024,
	TrieCleanLimit:      256,
	TrieDirtyLimit:      256,
	TrieTimeLimit:       5 * time.Minute,
	DownloadOnly:        false,
	NoHistory:           false,
}

// BlockChain represents the canonical chain given a database with a genesis
// block. The Blockchain manages chain imports, reverts, chain reorganisations.
//
// Importing blocks in to the block chain happens according to the set of rules
// defined by the two stage Validator. Processing of blocks is done using the
// Processor which processes the included transaction. The validation of the state
// is done in the second part of the Validator. Failing results in aborting of
// the import.
//
// The BlockChain also helps in returning blocks from **any** chain included
// in the database as well as blocks that represents the canonical chain. It's
// important to note that GetBlock can return any block and does not need to be
// included in the canonical one where as GetBlockByNumber always represents the
// canonical chain.
type BlockChain struct {
	chainConfig *params.ChainConfig // Chain & network configuration
	cacheConfig *CacheConfig        // Cache configuration for pruning

	db            ethdb.Database // Low level persistent database to store final content in
	triegc        *prque.Prque   // Priority queue mapping block numbers to tries to gc
	gcproc        time.Duration  // Accumulates canonical block processing for trie dumping
	txLookupLimit uint64

	hc            *HeaderChain
	rmLogsFeed    event.Feed
	chainFeed     event.Feed
	chainSideFeed event.Feed
	chainHeadFeed event.Feed
	logsFeed      event.Feed
	blockProcFeed event.Feed
	scope         event.SubscriptionScope
	genesisBlock  *types.Block

	Chainmu sync.RWMutex // blockchain insertion lock

	currentBlock     atomic.Value // Current head of the block chain
	committedBlock   atomic.Value // Committed head of the block chain
	currentFastBlock atomic.Value // Current head of the fast-sync chain (may be above the block chain!)

	trieDbState   *state.TrieDbState
	receiptsCache *lru.Cache // Cache for the most recent receipts per block
	futureBlocks  *lru.Cache // future blocks are blocks added for later processing

	quit          chan struct{}  // blockchain quit channel
	wg            sync.WaitGroup // chain processing wait group for shutting down
	running       int32          // 0 if chain is running, 1 when stopped (must be called atomically)
	procInterrupt int32          // interrupt signaler for block processing
	quitMu        sync.RWMutex

	engine     consensus.Engine
	validator  Validator  // Block and state validator interface
	prefetcher Prefetcher // Block state prefetcher interface
	processor  Processor  // Block transaction processor interface
	vmConfig   vm.Config

	badBlocks           *lru.Cache                     // Bad block cache
	shouldPreserve      func(*types.Block) bool        // Function used to determine whether should preserve the given block.
	TerminateInsert     func(common.Hash, uint64) bool // Testing hook used to terminate ancient receipt chain insertion.
	highestKnownBlock   uint64
	highestKnownBlockMu sync.Mutex
	enableReceipts      bool // Whether receipts need to be written to the database
	enableTxLookupIndex bool // Whether we store tx lookup index into the database
	enablePreimages     bool // Whether we store preimages into the database
	resolveReads        bool
	pruner              Pruner

	senderCacher *TxSenderCacher
}

// NewBlockChain returns a fully initialised block chain using information
// available in the database. It initialises the default Ethereum Validator and
// Processor.
func NewBlockChain(db ethdb.Database, cacheConfig *CacheConfig, chainConfig *params.ChainConfig, engine consensus.Engine, vmConfig vm.Config, shouldPreserve func(block *types.Block) bool, senderCacher *TxSenderCacher) (*BlockChain, error) {
	if cacheConfig == nil {
		cacheConfig = defaultCacheConfig
	}
	if cacheConfig.ArchiveSyncInterval == 0 {
		cacheConfig.ArchiveSyncInterval = 1024
	}

	receiptsCache, _ := lru.New(receiptsCacheLimit)
	futureBlocks, _ := lru.New(maxFutureBlocks)
	badBlocks, _ := lru.New(badBlockLimit)

	bc := &BlockChain{
		chainConfig:         chainConfig,
		cacheConfig:         cacheConfig,
		db:                  db,
		triegc:              prque.New(nil),
		quit:                make(chan struct{}),
		shouldPreserve:      shouldPreserve,
		receiptsCache:       receiptsCache,
		futureBlocks:        futureBlocks,
		engine:              engine,
		vmConfig:            vmConfig,
		badBlocks:           badBlocks,
		enableTxLookupIndex: true,
		enableReceipts:      false,
		enablePreimages:     true,
		senderCacher:        senderCacher,
	}
	bc.validator = NewBlockValidator(chainConfig, bc, engine)
	bc.prefetcher = newStatePrefetcher(chainConfig, bc, engine)
	bc.processor = NewStateProcessor(chainConfig, bc, engine)

	var err error
	bc.hc, err = NewHeaderChain(db, chainConfig, engine, bc.insertStopped)
	if err != nil {
		return nil, err
	}
	bc.genesisBlock = bc.GetBlockByNumber(0)
	if bc.genesisBlock == nil {
		return nil, ErrNoGenesis
	}

	var nilBlock *types.Block
	bc.currentBlock.Store(nilBlock)
	bc.currentFastBlock.Store(nilBlock)

	if err := bc.loadLastState(); err != nil {
		log.Error("loadLoadState", "err", err)
	}
	return bc, nil
}

func (bc *BlockChain) SetResolveReads(rr bool) {
	bc.resolveReads = rr
}

func (bc *BlockChain) EnableReceipts(er bool) {
	bc.enableReceipts = er
}

func (bc *BlockChain) EnableTxLookupIndex(et bool) {
	bc.enableTxLookupIndex = et
}

func (bc *BlockChain) EnablePreimages(ep bool) {
	bc.enablePreimages = ep
}

func (bc *BlockChain) GetTrieDbState() (*state.TrieDbState, error) {
	if bc.trieDbState == nil && !bc.cacheConfig.DownloadOnly {
		currentBlockNr := bc.CurrentBlock().NumberU64()
		trieDbState, err := bc.GetTrieDbStateByBlock(bc.CurrentBlock().Header().Root, currentBlockNr)
		if err != nil {
			return nil, err
		}
		bc.setTrieDbState(trieDbState)
		log.Info("Creation complete.")
	}
	return bc.trieDbState, nil
}

func (bc *BlockChain) setTrieDbState(trieDbState *state.TrieDbState) {
	log.Warn("trieDbState has been changed", "isNil", trieDbState == nil, "callers", debug.Callers(20))
	bc.trieDbState = trieDbState
}

func (bc *BlockChain) GetTrieDbStateByBlock(root common.Hash, blockNr uint64) (*state.TrieDbState, error) {
	if bc.trieDbState == nil || bc.trieDbState.LastRoot() != root || bc.trieDbState.GetBlockNr() != blockNr {
		log.Info("Creating IntraBlockState from latest state", "block", blockNr, "isNIl", bc.trieDbState == nil, "callers", debug.Callers(20))
		tds := state.NewTrieDbState(root, bc.db, blockNr)
		tds.SetNoHistory(bc.NoHistory())
		tds.SetResolveReads(bc.resolveReads)
		tds.EnablePreimages(bc.enablePreimages)

		log.Info("Creation complete.")
		return tds, nil
	}
	return bc.trieDbState, nil
}

// GetVMConfig returns the block chain VM config.
func (bc *BlockChain) GetVMConfig() *vm.Config {
	return &bc.vmConfig
}

// empty returns an indicator whether the blockchain is empty.
// Note, it's a special case that we connect a non-empty ancient
// database with an empty node, so that we can plugin the ancient
// into node seamlessly.
func (bc *BlockChain) empty() bool {
	genesis := bc.genesisBlock.Hash()
	for _, hash := range []common.Hash{rawdb.ReadHeadBlockHash(bc.db), rawdb.ReadHeadHeaderHash(bc.db), rawdb.ReadHeadFastBlockHash(bc.db)} {
		if hash != genesis {
			return false
		}
	}
	return true
}

// loadLastState loads the last known chain state from the database. This method
// assumes that the chain manager mutex is held.
func (bc *BlockChain) loadLastState() error {
	// Restore the last known head block
	head := rawdb.ReadHeadBlockHash(bc.db)
	if head == (common.Hash{}) {
		return fmt.Errorf("empty or corrupt database")
	}
	// Make sure the entire head block is available
	currentBlock := bc.GetBlockByHash(head)
	if currentBlock == nil {
		// Corrupt or empty database, init from scratch
		return fmt.Errorf("head block missing, hash %x", head)
	}
	// Make sure the state associated with the block is available
	// Everything seems to be fine, set as the head block
	bc.currentBlock.Store(currentBlock)
	headBlockGauge.Update(int64(currentBlock.NumberU64()))

	// Restore the last known head header
	currentHeader := currentBlock.Header()
	if head := rawdb.ReadHeadHeaderHash(bc.db); head != (common.Hash{}) {
		if header := bc.GetHeaderByHash(head); header != nil {
			currentHeader = header
		}
	}
	bc.hc.SetCurrentHeader(bc.db, currentHeader)

	// Restore the last known head fast block
	bc.currentFastBlock.Store(currentBlock)
	headFastBlockGauge.Update(int64(currentBlock.NumberU64()))

	if head := rawdb.ReadHeadFastBlockHash(bc.db); head != (common.Hash{}) {
		if block := bc.GetBlockByHash(head); block != nil {
			bc.currentFastBlock.Store(block)
			headFastBlockGauge.Update(int64(block.NumberU64()))
		}
	}
	// Issue a status log for the user

	headerTd := bc.GetTd(currentHeader.Hash(), currentHeader.Number.Uint64())
	blockTd := bc.GetTd(currentBlock.Hash(), currentBlock.NumberU64())

	log.Info("Most recent local header", "number", currentHeader.Number, "hash", currentHeader.Hash(), "td", headerTd, "age", common.PrettyAge(time.Unix(int64(currentHeader.Time), 0)))
	log.Info("Most recent local block", "number", currentBlock.Number(), "hash", currentBlock.Hash(), "td", blockTd, "age", common.PrettyAge(time.Unix(int64(currentBlock.Time()), 0)))

	return nil
}

// SetHead rewinds the local chain to a new head. Depending on whether the node
// was fast synced or full synced and in which state, the method will try to
// delete minimal data from disk whilst retaining chain consistency.
func (bc *BlockChain) SetHead(head uint64) error {
	log.Warn("Rewinding blockchain", "target", head)

	bc.Chainmu.Lock()
	defer bc.Chainmu.Unlock()

	updateFn := func(db ethdb.Database, header *types.Header) (uint64, bool) {
		// Rewind the block chain, ensuring we don't end up with a stateless head block
		if currentBlock := bc.CurrentBlock(); currentBlock != nil && header.Number.Uint64() < currentBlock.NumberU64() {
			newHeadBlock := bc.GetBlock(header.Hash(), header.Number.Uint64())
			if newHeadBlock == nil {
				log.Error("Gap in the chain, rewinding to genesis", "number", header.Number, "hash", header.Hash())
				newHeadBlock = bc.genesisBlock
			} else {
				rawdb.WriteHeadBlockHash(db, newHeadBlock.Hash())

				// Degrade the chain markers if they are explicitly reverted.
				// In theory we should update all in-memory markers in the
				// last step, however the direction of SetHead is from high
				// to low, so it's safe the update in-memory markers directly.
				bc.currentBlock.Store(newHeadBlock)
				headBlockGauge.Update(int64(newHeadBlock.NumberU64()))
			}
		}

		// Rewind the fast block in a simpleton way to the target head
		if currentFastBlock := bc.CurrentFastBlock(); currentFastBlock != nil && header.Number.Uint64() < currentFastBlock.NumberU64() {
			newHeadFastBlock := bc.GetBlock(header.Hash(), header.Number.Uint64())
			// If either blocks reached nil, reset to the genesis state
			if newHeadFastBlock == nil {
				newHeadFastBlock = bc.genesisBlock
			}
			rawdb.WriteHeadFastBlockHash(db, newHeadFastBlock.Hash())

			// Degrade the chain markers if they are explicitly reverted.
			// In theory we should update all in-memory markers in the
			// last step, however the direction of SetHead is from high
			// to low, so it's safe the update in-memory markers directly.
			bc.currentFastBlock.Store(newHeadFastBlock)
			headFastBlockGauge.Update(int64(newHeadFastBlock.NumberU64()))
		}

		return bc.CurrentBlock().NumberU64(), false /* we have nothing to wipe in turbo-geth */
	}

	// Rewind the header chain, deleting all block bodies until then
	delFn := func(db ethdb.Database, hash common.Hash, num uint64) {
		// Remove relative body and receipts from the active store.
		// The header, total difficulty and canonical hash will be
		// removed in the hc.SetHead function.
		rawdb.DeleteBody(db, hash, num)
		if err := rawdb.DeleteReceipts(db, num); err != nil {
			panic(err)
		}
	}

	// If SetHead was only called as a chain reparation method, try to skip
	// touching the header chain altogether, unless the freezer is broken
	if block := bc.CurrentBlock(); block.NumberU64() == head {
		if target, force := updateFn(bc.db, block.Header()); force {
			bc.hc.SetHead(target, updateFn, delFn)
		}
	} else {
		// Rewind the chain to the requested head and keep going backwards until a
		// block with a state is found or fast sync pivot is passed
		log.Warn("Rewinding blockchain", "target", head)
		bc.hc.SetHead(head, updateFn, delFn)
	}

	// Clear out any stale content from the caches
	bc.receiptsCache.Purge()
	bc.futureBlocks.Purge()

	return bc.loadLastState()
}

// FastSyncCommitHead sets the current head block to the one defined by the hash
// irrelevant what the chain contents were prior.
func (bc *BlockChain) FastSyncCommitHead(hash common.Hash) error {
	// Make sure that both the block as well at its state trie exists
	block := bc.GetBlockByHash(hash)
	if block == nil {
		return fmt.Errorf("non existent block [%x…]", hash[:4])
	}
	// If all checks out, manually set the head block
	bc.Chainmu.Lock()
	bc.currentBlock.Store(block)
	headBlockGauge.Update(int64(block.NumberU64()))
	bc.Chainmu.Unlock()

	log.Info("Committed new head block", "number", block.Number(), "hash", hash)
	return nil
}

// GasLimit returns the gas limit of the current HEAD block.
func (bc *BlockChain) GasLimit() uint64 {
	return bc.CurrentBlock().GasLimit()
}

// CurrentBlock retrieves the current head block of the canonical chain. The
// block is retrieved from the blockchain's internal cache.
func (bc *BlockChain) CurrentBlock() *types.Block {
	headHash := rawdb.ReadHeadBlockHash(bc.db)
	headNumber := rawdb.ReadHeaderNumber(bc.db, headHash)
	return rawdb.ReadBlock(bc.db, headHash, *headNumber)
}

// CurrentFastBlock retrieves the current fast-sync head block of the canonical
// chain. The block is retrieved from the blockchain's internal cache.
func (bc *BlockChain) CurrentFastBlock() *types.Block {
	return bc.currentFastBlock.Load().(*types.Block)
}

// Validator returns the current validator.
func (bc *BlockChain) Validator() Validator {
	return bc.validator
}

// Processor returns the current processor.
func (bc *BlockChain) Processor() Processor {
	return bc.processor
}

// Reset purges the entire blockchain, restoring it to its genesis state.
func (bc *BlockChain) Reset() error {
	return bc.ResetWithGenesisBlock(bc.genesisBlock)
}

// ResetWithGenesisBlock purges the entire blockchain, restoring it to the
// specified genesis state.
func (bc *BlockChain) ResetWithGenesisBlock(genesis *types.Block) error {
	// Dump the entire block chain and purge the caches
	if err := bc.SetHead(0); err != nil {
		return err
	}
	bc.Chainmu.Lock()
	defer bc.Chainmu.Unlock()

	if err := rawdb.WriteTd(bc.db, genesis.Hash(), genesis.NumberU64(), genesis.Difficulty()); err != nil {
		return err
	}
	if err := rawdb.WriteBlock(context.Background(), bc.db, genesis); err != nil {
		return err
	}
	if err := bc.writeHeadBlock(genesis); err != nil {
		return err
	}

	// Last update all in-memory chain markers
	bc.genesisBlock = genesis
	bc.currentBlock.Store(bc.genesisBlock)
	headBlockGauge.Update(int64(bc.genesisBlock.NumberU64()))
	bc.hc.SetGenesis(bc.genesisBlock.Header())
	bc.hc.SetCurrentHeader(bc.db, bc.genesisBlock.Header())
	bc.currentFastBlock.Store(bc.genesisBlock)
	headFastBlockGauge.Update(int64(bc.genesisBlock.NumberU64()))
	return nil
}

// Export writes the active chain to the given writer.
func (bc *BlockChain) Export(w io.Writer) error {
	return bc.ExportN(w, uint64(0), bc.CurrentBlock().NumberU64())
}

// ExportN writes a subset of the active chain to the given writer.
func (bc *BlockChain) ExportN(w io.Writer, first uint64, last uint64) error {
	bc.Chainmu.RLock()
	defer bc.Chainmu.RUnlock()

	if first > last {
		return fmt.Errorf("export failed: first (%d) is greater than last (%d)", first, last)
	}
	log.Info("Exporting batch of blocks", "count", last-first+1)

	start, reported := time.Now(), time.Now()
	for nr := first; nr <= last; nr++ {
		block := bc.GetBlockByNumber(nr)
		if block == nil {
			return fmt.Errorf("export failed on #%d: not found", nr)
		}
		if err := block.EncodeRLP(w); err != nil {
			return err
		}
		if time.Since(reported) >= statsReportLimit {
			log.Info("Exporting blocks", "exported", block.NumberU64()-first, "elapsed", common.PrettyDuration(time.Since(start)))
			reported = time.Now()
		}
	}
	return nil
}

// writeHeadBlock injects a new head block into the current block chain. This method
// assumes that the block is indeed a true head. It will also reset the head
// header and the head fast sync block to this very same block if they are older
// or if they are on a different side chain.
//
// Note, this function assumes that the `mu` mutex is held!
func (bc *BlockChain) writeHeadBlock(block *types.Block) error {
	// If the block is on a side chain or an unknown one, force other heads onto it too
	h, err := rawdb.ReadCanonicalHash(bc.db, block.NumberU64())
	if err != nil {
		return err
	}

	updateHeads := h != block.Hash()

	// Add the block to the canonical chain number scheme and mark as the head
	if err := rawdb.WriteCanonicalHash(bc.db, block.Hash(), block.NumberU64()); err != nil {
		log.Error("failed WriteCanonicalHash", "err", err)
	}
	if bc.enableTxLookupIndex && !bc.cacheConfig.DownloadOnly {
		rawdb.WriteTxLookupEntries(bc.db, block)
	}
	rawdb.WriteHeadBlockHash(bc.db, block.Hash())

	if updateHeads {
		bc.hc.SetCurrentHeader(bc.db, block.Header())
		rawdb.WriteHeadFastBlockHash(bc.db, block.Hash())
	}

	// If the block is better than our head or is on a different chain, force update heads
	if updateHeads {
		bc.currentFastBlock.Store(block)
		headFastBlockGauge.Update(int64(block.NumberU64()))
	}
	bc.currentBlock.Store(block)
	headBlockGauge.Update(int64(block.NumberU64()))
	return nil
}

// Genesis retrieves the chain's genesis block.
func (bc *BlockChain) Genesis() *types.Block {
	return bc.genesisBlock
}

// GetBody retrieves a block body (transactions and uncles) from the database by
// hash, caching it if found.
func (bc *BlockChain) GetBody(hash common.Hash) *types.Body {
	number := bc.hc.GetBlockNumber(bc.db, hash)
	if number == nil {
		return nil
	}
	body := rawdb.ReadBody(bc.db, hash, *number)
	if body == nil {
		return nil
	}
	return body
}

// GetBodyRLP retrieves a block body in RLP encoding from the database by hash,
// caching it if found.
func (bc *BlockChain) GetBodyRLP(hash common.Hash) rlp.RawValue {
	number := bc.hc.GetBlockNumber(bc.db, hash)
	if number == nil {
		return nil
	}
	body := rawdb.ReadBodyRLP(bc.db, hash, *number)
	if len(body) == 0 {
		return nil
	}
	return body
}

// HasBlock checks if a block is fully present in the database or not.
func (bc *BlockChain) HasBlock(hash common.Hash, number uint64) bool {
	return rawdb.HasBody(bc.db, hash, number)
}

// HasFastBlock checks if a fast block is fully present in the database or not.
func (bc *BlockChain) HasFastBlock(hash common.Hash, number uint64) bool {
	if !bc.HasBlock(hash, number) {
		return false
	}
	if bc.receiptsCache.Contains(hash) {
		return true
	}
	return rawdb.HasReceipts(bc.db, hash, number)
}

// HasBlockAndState checks if a block and associated state trie is fully present
// in the database or not, caching it if present.
func (bc *BlockChain) HasBlockAndState(hash common.Hash, number uint64) bool {
	// Check first that the block itself is known
	block := bc.GetBlock(hash, number)
	if block == nil {
		return false
	}
	return true
}

// GetBlock retrieves a block from the database by hash and number,
// caching it if found.
func (bc *BlockChain) GetBlock(hash common.Hash, number uint64) *types.Block {
	// Short circuit if the block's already in the cache, retrieve otherwise
	block := rawdb.ReadBlock(bc.db, hash, number)
	if block == nil {
		return nil
	}
	return block
}

// GetBlockByHash retrieves a block from the database by hash, caching it if found.
func (bc *BlockChain) GetBlockByHash(hash common.Hash) *types.Block {
	number := bc.hc.GetBlockNumber(bc.db, hash)
	if number == nil {
		return nil
	}
	return bc.GetBlock(hash, *number)
}

// GetBlockByNumber retrieves a block from the database by number, caching it
// (associated with its hash) if found.
func (bc *BlockChain) GetBlockByNumber(number uint64) *types.Block {
	hash, err := rawdb.ReadCanonicalHash(bc.db, number)
	if err != nil {
		log.Warn("ReadCanonicalHash failed", "err", err)
		return nil
	}

	if hash == (common.Hash{}) {
		return nil
	}
	return bc.GetBlock(hash, number)
}

// GetReceiptsByHash retrieves the receipts for all transactions in a given block.
func (bc *BlockChain) GetReceiptsByHash(hash common.Hash) types.Receipts {
	if receipts, ok := bc.receiptsCache.Get(hash); ok {
		return receipts.(types.Receipts)
	}
	number := rawdb.ReadHeaderNumber(bc.db, hash)
	if number == nil {
		return nil
	}
	receipts := rawdb.ReadReceipts(bc.db, hash, *number)
	if receipts == nil {
		return nil
	}
	bc.receiptsCache.Add(hash, receipts)
	return receipts
}

// GetBlocksFromHash returns the block corresponding to hash and up to n-1 ancestors.
// [deprecated by eth/62]
func (bc *BlockChain) GetBlocksFromHash(hash common.Hash, n int) (blocks []*types.Block) {
	number := bc.hc.GetBlockNumber(bc.db, hash)
	if number == nil {
		return nil
	}
	for i := 0; i < n; i++ {
		block := bc.GetBlock(hash, *number)
		if block == nil {
			break
		}
		blocks = append(blocks, block)
		hash = block.ParentHash()
		*number--
	}
	return
}

// GetUnclesInChain retrieves all the uncles from a given block backwards until
// a specific distance is reached.
func (bc *BlockChain) GetUnclesInChain(block *types.Block, length int) []*types.Header {
	uncles := []*types.Header{}
	for i := 0; block != nil && i < length; i++ {
		uncles = append(uncles, block.Uncles()...)
		block = bc.GetBlock(block.ParentHash(), block.NumberU64()-1)
	}
	return uncles
}

// Stop stops the blockchain service. If any imports are currently in progress
// it will abort them using the procInterrupt.
func (bc *BlockChain) Stop() {
	if !atomic.CompareAndSwapInt32(&bc.running, 0, 1) {
		return
	}
	// Unsubscribe all subscriptions registered from blockchain
	bc.scope.Close()
	close(bc.quit)

	bc.quitMu.Lock()
	bc.StopInsert()
	bc.wg.Wait()
	bc.quitMu.Unlock()

	if bc.pruner != nil {
		bc.pruner.Stop()
	}
	if bc.senderCacher != nil {
		bc.senderCacher.Close()
	}
	log.Info("Blockchain stopped")
}

// StopInsert interrupts all insertion methods, causing them to return
// errInsertionInterrupted as soon as possible. Insertion is permanently disabled after
// calling this method.
func (bc *BlockChain) StopInsert() {
	atomic.StoreInt32(&bc.procInterrupt, 1)
}

// insertStopped returns true after StopInsert has been called.
func (bc *BlockChain) insertStopped() bool {
	return atomic.LoadInt32(&bc.procInterrupt) == 1
}

// WriteStatus status of write
type WriteStatus byte

const (
	NonStatTy WriteStatus = iota
	CanonStatTy
	SideStatTy
)

// numberHash is just a container for a number and a hash, to represent a block
type numberHash struct {
	number uint64
	hash   common.Hash
}

// InsertReceiptChain attempts to complete an already existing header chain with
// transaction and receipt data.
func (bc *BlockChain) InsertReceiptChain(blockChain types.Blocks, receiptChain []types.Receipts, ancientLimit uint64) (int, error) {
	// We don't require the chainMu here since we want to maximize the
	// concurrency of header insertion and receipt insertion.
	if err := bc.addJob(); err != nil {
		return 0, err
	}
	defer bc.doneJob()

	var (
		ancientBlocks, liveBlocks     types.Blocks
		ancientReceipts, liveReceipts []types.Receipts
	)
	// Do a sanity check that the provided chain is actually ordered and linked
	for i := 0; i < len(blockChain); i++ {
		if i != 0 {
			if blockChain[i].NumberU64() != blockChain[i-1].NumberU64()+1 || blockChain[i].ParentHash() != blockChain[i-1].Hash() {
				log.Error("Non contiguous receipt insert", "number", blockChain[i].Number(), "hash", blockChain[i].Hash(), "parent", blockChain[i].ParentHash(),
					"prevnumber", blockChain[i-1].Number(), "prevhash", blockChain[i-1].Hash())
				return 0, fmt.Errorf("non contiguous insert: item %d is #%d [%x…], item %d is #%d [%x…] (parent [%x…])", i-1, blockChain[i-1].NumberU64(),
					blockChain[i-1].Hash().Bytes()[:4], i, blockChain[i].NumberU64(), blockChain[i].Hash().Bytes()[:4], blockChain[i].ParentHash().Bytes()[:4])
			}
		}
		if blockChain[i].NumberU64() <= ancientLimit {
			ancientBlocks, ancientReceipts = append(ancientBlocks, blockChain[i]), append(ancientReceipts, receiptChain[i])
		} else {
			liveBlocks, liveReceipts = append(liveBlocks, blockChain[i]), append(liveReceipts, receiptChain[i])
		}
	}

	var (
		stats = struct{ processed, ignored int32 }{}
		start = time.Now()
		size  = 0
	)
	// updateHead updates the head fast sync block if the inserted blocks are better
	// and returns an indicator whether the inserted blocks are canonical.
	updateHead := func(head *types.Block) bool {
		bc.Chainmu.Lock()

		// Rewind may have occurred, skip in that case.
		if bc.CurrentHeader().Number.Cmp(head.Number()) >= 0 {
			currentFastBlock, td := bc.CurrentFastBlock(), bc.GetTd(head.Hash(), head.NumberU64())
			if bc.GetTd(currentFastBlock.Hash(), currentFastBlock.NumberU64()).Cmp(td) < 0 {
				rawdb.WriteHeadFastBlockHash(bc.db, head.Hash())
				bc.currentFastBlock.Store(head)
				headFastBlockGauge.Update(int64(head.NumberU64()))
				bc.Chainmu.Unlock()
				return true
			}
		}
		bc.Chainmu.Unlock()
		return false
	}
	// writeAncient writes blockchain and corresponding receipt chain into ancient store.
	//
	// this function only accepts canonical chain data. All side chain will be reverted
	// eventually.
	/*
				writeAncient := func(blockChain types.Blocks, receiptChain []types.Receipts) (int, error) {
					var (
						previous = bc.CurrentFastBlock()
					)
					// If any error occurs before updating the head or we are inserting a side chain,
					// all the data written this time wll be rolled back.
					defer func() {
						if previous != nil {
							if err := bc.truncateAncient(previous.NumberU64()); err != nil {
								log.Crit("Truncate ancient store failed", "err", err)
							}
						}
					}()
					var deleted []*numberHash
					for i, block := range blockChain {
						// Short circuit insertion if shutting down or processing failed
						if bc.getProcInterrupt() {
							return 0, errInsertionInterrupted
						}
						// Short circuit insertion if it is required(used in testing only)
						if bc.terminateInsert != nil && bc.terminateInsert(block.Hash(), block.NumberU64()) {
							return i, errors.New("insertion is terminated for testing purpose")
						}
						// Short circuit if the owner header is unknown
						if !bc.HasHeader(block.Hash(), block.NumberU64()) {
							return i, fmt.Errorf("containing header #%d [%x…] unknown", block.Number(), block.Hash().Bytes()[:4])
						}

						// Turbo-Geth doesn't have fast sync support
						// Flush data into ancient database.
						size += rawdb.WriteAncientBlock(bc.db, block, receiptChain[i], bc.GetTd(block.Hash(), block.NumberU64()))
						if bc.enableTxLookupIndex {
							rawdb.WriteTxLookupEntries(bc.db, block)
						}

						// Write tx indices if any condition is satisfied:
		 				// * If user requires to reserve all tx indices(txlookuplimit=0)
		 				// * If all ancient tx indices are required to be reserved(txlookuplimit is even higher than ancientlimit)
		 				// * If block number is large enough to be regarded as a recent block
		 				// It means blocks below the ancientLimit-txlookupLimit won't be indexed.
		 				//
		 				// But if the `TxIndexTail` is not nil, e.g. Geth is initialized with
		 				// an external ancient database, during the setup, blockchain will start
		 				// a background routine to re-indexed all indices in [ancients - txlookupLimit, ancients)
		 				// range. In this case, all tx indices of newly imported blocks should be
		 				// generated.
		 				if bc.txLookupLimit == 0 || ancientLimit <= bc.txLookupLimit || block.NumberU64() >= ancientLimit-bc.txLookupLimit {
		 					rawdb.WriteTxLookupEntries(batch, block)
		 				} else if rawdb.ReadTxIndexTail(bc.db) != nil {
		 					rawdb.WriteTxLookupEntries(batch, block)
		 				}
						stats.processed++
					}

					if !updateHead(blockChain[len(blockChain)-1]) {
						return 0, errors.New("side blocks can't be accepted as the ancient chain data")
					}
					previous = nil // disable rollback explicitly

					// Wipe out canonical block data.
					for _, nh := range deleted {
						rawdb.DeleteBlockWithoutNumber(bc.db, nh.hash, nh.number)
						rawdb.DeleteCanonicalHash(bc.db, nh.number)
					}
					for _, block := range blockChain {
						// Always keep genesis block in active database.
						if block.NumberU64() != 0 {
							rawdb.DeleteBlockWithoutNumber(bc.db, block.Hash(), block.NumberU64())
							rawdb.DeleteCanonicalHash(bc.db, block.NumberU64())
						}
					}

					// Wipe out side chain too.
					for _, nh := range deleted {
						for _, hash := range rawdb.ReadAllHashes(bc.db, nh.number) {
							rawdb.DeleteBlock(bc.db, hash, nh.number)
						}
					}
					for _, block := range blockChain {
						// Always keep genesis block in active database.
						if block.NumberU64() != 0 {
							for _, hash := range rawdb.ReadAllHashes(bc.db, block.NumberU64()) {
								rawdb.DeleteBlock(bc.db, hash, block.NumberU64())
							}
						}
					}
					return 0, nil
				}
	*/
	// writeLive writes blockchain and corresponding receipt chain into active store.
	writeLive := func(blockChain types.Blocks, receiptChain []types.Receipts) (int, error) {
		skipPresenceCheck := false
		batch := bc.db.NewBatch()
		defer batch.Rollback()
		for i, block := range blockChain {
			// Short circuit insertion if shutting down or processing failed
			if bc.insertStopped() {
				return 0, errInsertionInterrupted
			}
			// Short circuit if the owner header is unknown
			if !bc.HasHeader(block.Hash(), block.NumberU64()) {
				return i, fmt.Errorf("containing header #%d [%x…] unknown", block.Number(), block.Hash().Bytes()[:4])
			}
			if !skipPresenceCheck {
				// Ignore if the entire data is already known
				if bc.HasBlock(block.Hash(), block.NumberU64()) {
					stats.ignored++
					continue
				} else {
					// If block N is not present, neither are the later blocks.
					// This should be true, but if we are mistaken, the shortcut
					// here will only cause overwriting of some existing data
					skipPresenceCheck = true
				}
			}
			// Write all the data out into the database
			if err := rawdb.WriteBody(batch, block.Hash(), block.NumberU64(), block.Body()); err != nil {
				return 0, err
			}

			if err := rawdb.WriteReceipts(batch, block.NumberU64(), receiptChain[i]); err != nil {
				return 0, err
			}
			if bc.enableTxLookupIndex {
				rawdb.WriteTxLookupEntries(batch, block)
			}

			stats.processed++
			if batch.BatchSize() >= batch.IdealBatchSize() {
				size += batch.BatchSize()
				if err := batch.CommitAndBegin(context.Background()); err != nil {
					return 0, err
				}
			}
			stats.processed++
		}
		if batch.BatchSize() > 0 {
			size += batch.BatchSize()
			if _, err := batch.Commit(); err != nil {
				return 0, err
			}
		}
		updateHead(blockChain[len(blockChain)-1])
		return 0, nil
	}

	/*
		// Write downloaded chain data and corresponding receipt chain data
		if len(ancientBlocks) > 0 {
			if n, err := writeAncient(ancientBlocks, ancientReceipts); err != nil {
				if err == errInsertionInterrupted {
					return 0, nil
				}
				return n, err

		}
		// Write the tx index tail (block number from where we index) before write any live blocks
		if len(liveBlocks) > 0 && liveBlocks[0].NumberU64() == ancientLimit+1 {
			// The tx index tail can only be one of the following two options:
			// * 0: all ancient blocks have been indexed
			// * ancient-limit: the indices of blocks before ancient-limit are ignored
			if tail := rawdb.ReadTxIndexTail(bc.db); tail == nil {
				if bc.txLookupLimit == 0 || ancientLimit <= bc.txLookupLimit {
					rawdb.WriteTxIndexTail(bc.db, 0)
				} else {
					rawdb.WriteTxIndexTail(bc.db, ancientLimit-bc.txLookupLimit)
				}
			}
		}
	*/
	if len(liveBlocks) > 0 {
		if n, err := writeLive(liveBlocks, liveReceipts); err != nil {
			if err == errInsertionInterrupted {
				return 0, nil
			}
			return n, err
		}
	}

	head := blockChain[len(blockChain)-1]
	context := []interface{}{
		"count", stats.processed, "elapsed", common.PrettyDuration(time.Since(start)),
		"number", head.Number(), "hash", head.Hash(), "age", common.PrettyAge(time.Unix(int64(head.Time()), 0)),
		"size", common.StorageSize(size),
	}
	if stats.ignored > 0 {
		context = append(context, []interface{}{"ignored", stats.ignored}...)
	}
	log.Info("Imported new block receipts", context...)

	return 0, nil
}

// SetTxLookupLimit is responsible for updating the txlookup limit to the
// original one stored in db if the new mismatches with the old one.
func (bc *BlockChain) SetTxLookupLimit(limit uint64) {
	bc.txLookupLimit = limit
}

// TxLookupLimit retrieves the txlookup limit used by blockchain to prune
// stale transaction indices.
func (bc *BlockChain) TxLookupLimit() uint64 {
	return bc.txLookupLimit
}

// WriteBlockWithState writes the block and all associated state to the database.
func (bc *BlockChain) WriteBlockWithState(ctx context.Context, block *types.Block, receipts []*types.Receipt, logs []*types.Log, state *state.IntraBlockState, tds *state.TrieDbState, emitHeadEvent bool) (status WriteStatus, err error) {
	if err = bc.addJob(); err != nil {
		return NonStatTy, err
	}
	defer bc.doneJob()

	bc.Chainmu.Lock()
	defer bc.Chainmu.Unlock()

	return bc.writeBlockWithState(ctx, block, receipts, logs, state, tds, emitHeadEvent)
}

// writeBlockWithState writes the block and all associated state to the database,
// but is expects the chain mutex to be held.
func (bc *BlockChain) writeBlockWithState(ctx context.Context, block *types.Block, receipts []*types.Receipt, logs []*types.Log, stateDb *state.IntraBlockState, tds *state.TrieDbState, emitHeadEvent bool) (status WriteStatus, err error) {
	// Make sure no inconsistent state is leaked during insertion
	currentBlock := bc.CurrentBlock()

	// Calculate the total difficulty of the block
	ptd := bc.GetTd(block.ParentHash(), block.NumberU64()-1)
	if ptd == nil {
		fmt.Println("5")
		return NonStatTy, consensus.ErrUnknownAncestor
	}
	externTd := new(big.Int).Add(block.Difficulty(), ptd)

	// Irrelevant of the canonical status, write the block itself to the database
	if common.IsCanceled(ctx) {
		return NonStatTy, ctx.Err()
	}
	if err := rawdb.WriteTd(bc.db, block.Hash(), block.NumberU64(), externTd); err != nil {
		return NonStatTy, err
	}
	if err := rawdb.WriteBody(bc.db, block.Hash(), block.NumberU64(), block.Body()); err != nil {
		return NonStatTy, err
	}
	sendersData := make([]byte, len(block.Transactions())*common.AddressLength)
	senders := block.Body().SendersFromTxs()
	for i, sender := range senders {
		copy(sendersData[i*common.AddressLength:], sender[:])
	}
	if err := bc.db.Put(dbutils.Senders, dbutils.BlockBodyKey(block.NumberU64(), block.Hash()), sendersData); err != nil {
		return NonStatTy, err
	}
	rawdb.WriteHeader(ctx, bc.db, block.Header())

	if tds != nil {
		tds.SetBlockNr(block.NumberU64())
	}

	ctx = bc.WithContext(ctx, block.Number())
	if stateDb != nil {
		blockWriter := tds.DbStateWriter()
		if err := stateDb.CommitBlock(ctx, blockWriter); err != nil {
			return NonStatTy, err
		}
		plainBlockWriter := state.NewPlainStateWriter(bc.db, bc.db, block.NumberU64())
		if err := stateDb.CommitBlock(ctx, plainBlockWriter); err != nil {
			return NonStatTy, err
		}
		// Always write changesets
		if err := blockWriter.WriteChangeSets(); err != nil {
			return NonStatTy, err
		}
		// Optionally write history
		if !bc.NoHistory() {
			if err := blockWriter.WriteHistory(); err != nil {
				return NonStatTy, err
			}
		}
	}
	if bc.enableReceipts && !bc.cacheConfig.DownloadOnly {
		if err := rawdb.WriteReceipts(bc.db, block.NumberU64(), receipts); err != nil {
			return NonStatTy, err
		}
	}

	// If the total difficulty is higher than our known, add it to the canonical chain
	// Second clause in the if statement reduces the vulnerability to selfish mining.
	// Please refer to http://www.cs.cornell.edu/~ie53/publications/btcProcFC.pdf
	//reorg := externTd.Cmp(localTd) > 0
	//currentBlock = bc.CurrentBlock()
	//if !reorg && externTd.Cmp(localTd) == 0 {
	//	// Split same-difficulty blocks by number, then preferentially select
	//	// the block generated by the local miner as the canonical block.
	//	if block.NumberU64() < currentBlock.NumberU64() {
	//		reorg = true
	//	} else if block.NumberU64() == currentBlock.NumberU64() {
	//		var currentPreserve, blockPreserve bool
	//		if bc.shouldPreserve != nil {
	//			currentPreserve, blockPreserve = bc.shouldPreserve(currentBlock), bc.shouldPreserve(block)
	//		}
	//		reorg = !currentPreserve && (blockPreserve || mrand.Float64() < 0.5)
	//	}
	//}
	//if reorg {
	// Reorganise the chain if the parent is not the head block

	if block.ParentHash() != currentBlock.Hash() {
		if err := bc.reorg(currentBlock, block); err != nil {
			return NonStatTy, err
		}
	}
	// Write the positional metadata for transaction/receipt lookups and preimages

	if stateDb != nil && bc.enablePreimages && !bc.cacheConfig.DownloadOnly {
		rawdb.WritePreimages(bc.db, stateDb.Preimages())
	}

	status = CanonStatTy

	// Set new head.
	if err := bc.writeHeadBlock(block); err != nil {
		return NonStatTy, err
	}
	bc.futureBlocks.Remove(block.Hash())

	bc.chainFeed.Send(ChainEvent{Block: block, Hash: block.Hash(), Logs: logs})
	if len(logs) > 0 {
		bc.logsFeed.Send(logs)
	}
	// In theory we should fire a ChainHeadEvent when we inject
	// a canonical block, but sometimes we can insert a batch of
	// canonicial blocks. Avoid firing too much ChainHeadEvents,
	// we will fire an accumulated ChainHeadEvent and disable fire
	// event here.
	if emitHeadEvent {
		bc.chainHeadFeed.Send(ChainHeadEvent{Block: block})
	}
	return status, nil
}

// addFutureBlock checks if the block is within the max allowed window to get
// accepted for future processing, and returns an error if the block is too far
// ahead and was not added.
func (bc *BlockChain) addFutureBlock(block *types.Block) error {
	max := uint64(time.Now().Unix() + maxTimeFutureBlocks)
	if block.Time() > max {
		return fmt.Errorf("future block timestamp %v > allowed %v", block.Time(), max)
	}
	bc.futureBlocks.Add(block.Hash(), block)
	return nil
}

// InsertChain attempts to insert the given batch of blocks in to the canonical
// chain or, otherwise, create a fork. If an error is returned it will return
// the index number of the failing block as well an error describing what went
// wrong.
//
// After insertion is done, all accumulated events will be fired.
func (bc *BlockChain) InsertChain(ctx context.Context, chain types.Blocks) (int, error) {
	// Sanity check that we have something meaningful to import
	if len(chain) == 0 {
		return 0, nil
	}

	bc.blockProcFeed.Send(true)
	defer bc.blockProcFeed.Send(false)

	// Remove already known canon-blocks
	var (
		block, prev *types.Block
	)
	// Do a sanity check that the provided chain is actually ordered and linked
	for i := 1; i < len(chain); i++ {
		block = chain[i]
		prev = chain[i-1]
		if block.NumberU64() != prev.NumberU64()+1 || block.ParentHash() != prev.Hash() {
			// Chain broke ancestry, log a message (programming error) and skip insertion
			log.Error("Non contiguous block insert", "number", block.Number(), "hash", block.Hash(),
				"parent", block.ParentHash(), "prevnumber", prev.Number(), "prevhash", prev.Hash())

			return 0, fmt.Errorf("non contiguous insert: item %d is #%d [%x…], item %d is #%d [%x…] (parent [%x…])", i-1, prev.NumberU64(),
				prev.Hash().Bytes()[:4], i, block.NumberU64(), block.Hash().Bytes()[:4], block.ParentHash().Bytes()[:4])
		}
	}
	// Only insert if the difficulty of the inserted chain is bigger than existing chain
	// Pre-checks passed, start the full block imports
	if err := bc.addJob(); err != nil {
		return 0, err
	}
	ctx = bc.WithContext(ctx, chain[0].Number())
	bc.Chainmu.Lock()
	defer func() {
		bc.Chainmu.Unlock()
		bc.doneJob()
	}()
	n, err := bc.insertChain(ctx, chain, true)

	return n, err
}

// insertChain is the internal implementation of InsertChain, which assumes that
// 1) chains are contiguous, and 2) The chain mutex is held.
//
// This method is split out so that import batches that require re-injecting
// historical blocks can do so without releasing the lock, which could lead to
// racey behaviour. If a sidechain import is in progress, and the historic state
// is imported, but then new canon-head is added before the actual sidechain
// completes, then the historic state could be pruned again
func (bc *BlockChain) insertChain(ctx context.Context, chain types.Blocks, verifySeals bool) (int, error) {
	log.Info("Inserting chain",
		"start", chain[0].NumberU64(), "end", chain[len(chain)-1].NumberU64(),
		"current", bc.CurrentBlock().Number().Uint64(), "currentHeader", bc.CurrentHeader().Number.Uint64())

	// If the chain is terminating, don't even bother starting u
	if bc.insertStopped() {
		return 0, nil
	}

	// A queued approach to delivering events. This is generally
	// faster than direct delivery and requires much less mutex
	// acquiring.
	var (
		stats     = InsertStats{StartTime: mclock.Now()}
		lastCanon *types.Block
	)
	// Fire a single chain head event if we've progressed the chain
	defer func() {
		if lastCanon != nil && bc.CurrentBlock().Hash() == lastCanon.Hash() {
			bc.chainHeadFeed.Send(ChainHeadEvent{lastCanon})
		}
	}()

	for i, block := range chain {
		err := bc.engine.VerifyHeader(bc, block.Header(), verifySeals)
		switch {
		case errors.Is(err, ErrKnownBlock):
			// Block and state both already known. However if the current block is below
			// this number we did a rollback and we should reimport it nonetheless.
			if bc.CurrentBlock().NumberU64() >= block.NumberU64() {
				//fmt.Printf("Skipped known block %d\n", block.NumberU64())
				stats.ignored++

				// Special case. Commit the empty receipt slice if we meet the known
				// block in the middle. It can only happen in the clique chain. Whenever
				// we insert blocks via `insertSideChain`, we only commit `td`, `header`
				// and `body` if it's non-existent. Since we don't have receipts without
				// reexecution, so nothing to commit. But if the sidechain will be adpoted
				// as the canonical chain eventually, it needs to be reexecuted for missing
				// state, but if it's this special case here(skip reexecution) we will lose
				// the empty receipt entry.
				if len(block.Transactions()) == 0 {
					if err1 := rawdb.WriteReceipts(bc.db, block.NumberU64(), nil); err1 != nil {
						return i, err1
					}
				} else {
					log.Error("Please file an issue, skip known block execution without receipt",
						"hash", block.Hash(), "number", block.NumberU64())
				}
				continue
			}

		case errors.Is(err, consensus.ErrFutureBlock):
			// Allow up to MaxFuture second in the future blocks. If this limit is exceeded
			// the chain is discarded and processed at a later time if given.
			max := big.NewInt(time.Now().Unix() + maxTimeFutureBlocks)
			if block.Time() > max.Uint64() {
				return i, fmt.Errorf("future block: %v > %v", block.Time(), max)
			}
			bc.futureBlocks.Add(block.Hash(), block)
			stats.queued++
			continue

		case errors.Is(err, consensus.ErrUnknownAncestor) && bc.futureBlocks.Contains(block.ParentHash()):
			bc.futureBlocks.Add(block.Hash(), block)
			stats.queued++
			continue

		case errors.Is(err, consensus.ErrPrunedAncestor):
			// Block competing with the canonical chain, store in the db, but don't process
			// until the competitor TD goes above the canonical TD
			panic(err)

		case err != nil:
			bc.ReportBlock(block, nil, err)
			return i, err
		}
		rawdb.WriteHeader(context.Background(), bc.db, block.Header())
	}

	externTd := big.NewInt(0)
	if len(chain) > 0 && chain[0].NumberU64() > 0 {
		d := bc.GetTd(chain[0].ParentHash(), chain[0].NumberU64()-1)
		if d != nil {
			externTd = externTd.Set(d)
		}
	}

	localTd := bc.GetTd(bc.CurrentBlock().Hash(), bc.CurrentBlock().NumberU64())

	var verifyFrom int
	for verifyFrom = 0; verifyFrom < len(chain) && localTd.Cmp(externTd) >= 0; verifyFrom++ {
		header := chain[verifyFrom].Header()
		externTd = externTd.Add(externTd, header.Difficulty)
		_ = rawdb.WriteTd(bc.db, header.Hash(), header.Number.Uint64(), externTd)
	}

	if localTd.Cmp(externTd) >= 0 {
		log.Warn("Ignoring the chain segment because of insufficient difficulty",
			"external", externTd,
			"local", localTd,
			"insertingNumber", chain[0].NumberU64(),
			"currentNumber", bc.CurrentBlock().Number().Uint64(),
		)

		// But we still write the blocks to the database because others might build on top of them
		td := bc.GetTd(chain[0].ParentHash(), chain[0].NumberU64()-1)
		for _, block := range chain {
			log.Warn("Saving", "block", block.NumberU64(), "hash", block.Hash())
			td = new(big.Int).Add(block.Difficulty(), td)
			if err := rawdb.WriteBlock(ctx, bc.db, block); err != nil {
				return 0, err
			}
			_ = rawdb.WriteTd(bc.db, block.Hash(), block.NumberU64(), td)
		}
		return 0, nil
	}
	var offset int
	var parent *types.Block
	var parentNumber = chain[0].NumberU64() - 1
	// Find correct insertion point for this chain

	preBlocks := []*types.Block{}
	parentHash := chain[0].ParentHash()
	parent = bc.GetBlock(parentHash, parentNumber)
	if parent == nil {
		log.Error("chain segment could not be inserted, missing parent", "hash", parentHash)
		return 0, fmt.Errorf("chain segment could not be inserted, missing parent %x", parentHash)
	}

	canonicalHash, err := rawdb.ReadCanonicalHash(bc.db, parentNumber)
	if err != nil {
		return 0, err
	}
	for canonicalHash != parentHash {
		log.Warn("Chain segment's parent not on canonical hash, adding to pre-blocks", "block", parentNumber, "hash", parentHash)
		preBlocks = append(preBlocks, parent)
		parentNumber--
		parentHash = parent.ParentHash()
		parent = bc.GetBlock(parentHash, parentNumber)
		if parent == nil {
			fmt.Printf("missing parent %x\n", parentHash)
			log.Error("chain segment could not be inserted, missing parent", "hash", parentHash)
			return 0, fmt.Errorf("chain segment could not be inserted, missing parent %x", parentHash)
		}
		canonicalHash, err = rawdb.ReadCanonicalHash(bc.db, parentNumber)
		if err != nil {
			return 0, err
		}
	}

	for left, right := 0, len(preBlocks)-1; left < right; left, right = left+1, right-1 {
		preBlocks[left], preBlocks[right] = preBlocks[right], preBlocks[left]
	}

	offset = len(preBlocks)
	if offset > 0 {
		chain = append(preBlocks, chain...)
	}

	var k int
	var committedK int
	// Iterate over the blocks and insert when the verifier permits
	for i, block := range chain {
		start := time.Now()
		if i >= offset {
			k = i - offset
		} else {
			k = 0
		}

		// If the chain is terminating, stop processing blocks
		if bc.insertStopped() {
			log.Debug("Abort during block processing")
			break
		}

		// If the header is a banned one, straight out abort
		if BadHashes[block.Hash()] {
			bc.ReportBlock(block, nil, ErrBlacklistedHash)
			return k, ErrBlacklistedHash
		}

		// Wait for the block's verification to complete
		var err error
		ctx, _ = params.GetNoHistoryByBlock(ctx, block.Number())
		if err = bc.Validator().ValidateBody(ctx, block); err != nil {
			return k, err
		}

		// Create a new statedb using the parent block and report an
		// error if it fails.
		if i > 0 {
			parent = chain[i-1]
		}
		readBlockNr := parentNumber
		var root common.Hash
		if bc.trieDbState == nil && !bc.cacheConfig.DownloadOnly {
			if _, err = bc.GetTrieDbState(); err != nil {
				return k, err
			}
		}

		if !bc.cacheConfig.DownloadOnly {
			root = bc.trieDbState.LastRoot()
		}

		var parentRoot common.Hash
		if parent != nil {
			parentRoot = parent.Root()
		}

		if parent != nil && root != parentRoot && !bc.cacheConfig.DownloadOnly {
			log.Info("Rewinding from", "block", bc.CurrentBlock().NumberU64(), "to block", readBlockNr,
				"root", root.String(), "parentRoot", parentRoot.String())

			bc.committedBlock.Store(bc.currentBlock.Load())

			if err = bc.trieDbState.UnwindTo(readBlockNr); err != nil {
				log.Error("Could not rewind", "error", err)
				bc.setTrieDbState(nil)
				return k, err
			}

			root := bc.trieDbState.LastRoot()
			if root != parentRoot {
				log.Error("Incorrect rewinding", "root", fmt.Sprintf("%x", root), "expected", fmt.Sprintf("%x", parentRoot))
				bc.setTrieDbState(nil)
				return k, fmt.Errorf("incorrect rewinding: wrong root %x, expected %x", root, parentRoot)
			}
			currentBlock := bc.CurrentBlock()
			if err = bc.reorg(currentBlock, parent); err != nil {
				bc.setTrieDbState(nil)
				return k, err
			}

			committedK = k
			bc.committedBlock.Store(bc.currentBlock.Load())
		}

		var stateDB *state.IntraBlockState
		var receipts types.Receipts
		var usedGas uint64
		var logs []*types.Log
		if !bc.cacheConfig.DownloadOnly {
			stateDB = state.New(bc.trieDbState)
			// API block using the parent state as reference point.
			receipts, logs, usedGas, root, err = bc.processor.PreProcess(block, stateDB, bc.trieDbState, bc.vmConfig)
			reuseTrieDbState := true
			if err != nil {
				bc.rollbackBadBlock(block, receipts, err, reuseTrieDbState)
				return k, err
			}

			err = bc.Validator().ValidateGasAndRoot(block, root, usedGas, bc.trieDbState)
			if err != nil {
				bc.rollbackBadBlock(block, receipts, err, reuseTrieDbState)
				return k, err
			}

			reuseTrieDbState = false
			err = bc.processor.PostProcess(block, bc.trieDbState, receipts)
			if err != nil {
				bc.rollbackBadBlock(block, receipts, err, reuseTrieDbState)
				return k, err
			}
			err = bc.Validator().ValidateReceipts(block, receipts)
			if err != nil {
				bc.rollbackBadBlock(block, receipts, err, reuseTrieDbState)
				return k, err
			}
		}
		proctime := time.Since(start)

		// Write the block to the chain and get the status.
		status, err := bc.writeBlockWithState(ctx, block, receipts, logs, stateDB, bc.trieDbState, false)
		if err != nil {
			bc.setTrieDbState(nil)
			if bc.committedBlock.Load() != nil {
				bc.currentBlock.Store(bc.committedBlock.Load())
			}
			return k, err
		}

		switch status {
		case CanonStatTy:
			log.Debug("Inserted new block", "number", block.Number(), "hash", block.Hash(),
				"uncles", len(block.Uncles()), "txs", len(block.Transactions()), "gas", block.GasUsed(),
				"elapsed", common.PrettyDuration(time.Since(start)),
				"root", block.Root())

			lastCanon = block

			// Only count canonical blocks for GC processing time
			bc.gcproc += proctime

		case SideStatTy:
			log.Debug("Inserted forked block", "number", block.Number(), "hash", block.Hash(),
				"diff", block.Difficulty(), "elapsed", common.PrettyDuration(time.Since(start)),
				"txs", len(block.Transactions()), "gas", block.GasUsed(), "uncles", len(block.Uncles()),
				"root", block.Root())

		default:
			// This in theory is impossible, but lets be nice to our future selves and leave
			// a log, instead of trying to track down blocks imports that don't emit logs.
			log.Warn("Inserted block with unknown status", "number", block.Number(), "hash", block.Hash(),
				"diff", block.Difficulty(), "elapsed", common.PrettyDuration(time.Since(start)),
				"txs", len(block.Transactions()), "gas", block.GasUsed(), "uncles", len(block.Uncles()),
				"root", block.Root())
		}
		stats.Processed++
		stats.UsedGas += usedGas
		toCommit := stats.NeedToCommit(chain, i)
		stats.Report("logPrefix", chain, i, toCommit)
		if toCommit {
			bc.committedBlock.Store(bc.currentBlock.Load())
			committedK = k
			if bc.trieDbState != nil {
				bc.trieDbState.EvictTries(false)
			}
		}
	}
	return committedK + 1, nil
}

// statsReportLimit is the time limit during import and export after which we
// always print out progress. This avoids the user wondering what's going on.
const statsReportLimit = 8 * time.Second
const commitLimit = 60 * time.Second

func (st *InsertStats) NeedToCommit(chain []*types.Block, index int) bool {
	var (
		now     = mclock.Now()
		elapsed = time.Duration(now) - time.Duration(st.StartTime)
	)
	if index == len(chain)-1 || elapsed >= commitLimit {
		return true
	}
	return false
}

// report prints statistics if some number of blocks have been processed
// or more than a few seconds have passed since the last message.
func (st *InsertStats) Report(logPrefix string, chain []*types.Block, index int, toCommit bool) {
	// Fetch the timings for the batch
	var (
		now     = mclock.Now()
		elapsed = time.Duration(now) - time.Duration(st.StartTime)
	)
	// If we're at the last block of the batch or report period reached, log
	if index == len(chain)-1 || elapsed >= statsReportLimit || toCommit {
		// Count the number of transactions in this segment
		var txs int
		for _, block := range chain[st.lastIndex : index+1] {
			txs += len(block.Transactions())
		}
		end := chain[index]
		context := []interface{}{
			"blocks", st.Processed, "txs", txs,
			"elapsed", common.PrettyDuration(elapsed),
			"number", end.Number(), "hash", end.Hash(),
		}
		if timestamp := time.Unix(int64(end.Time()), 0); time.Since(timestamp) > time.Minute {
			context = append(context, []interface{}{"age", common.PrettyAge(timestamp)}...)
		}
		if st.queued > 0 {
			context = append(context, []interface{}{"queued", st.queued}...)
		}
		if st.ignored > 0 {
			context = append(context, []interface{}{"ignored", st.ignored}...)
		}
		log.Info(fmt.Sprintf("[%s] Imported new chain segment", logPrefix), context...)
		*st = InsertStats{StartTime: now, lastIndex: index + 1}
	}
}

// reorg takes two blocks, an old chain and a new chain and will reconstruct the
// blocks and inserts them to be part of the new canonical chain and accumulates
// potential missing transactions and post an event about them.
func (bc *BlockChain) reorg(oldBlock, newBlock *types.Block) error {
	var (
		newChain    types.Blocks
		oldChain    types.Blocks
		commonBlock *types.Block

		deletedTxs types.Transactions
		addedTxs   types.Transactions

		deletedLogs [][]*types.Log
		rebirthLogs [][]*types.Log

		// collectLogs collects the logs that were generated or removed during
		// the processing of the block that corresponds with the given hash.
		// These logs are later announced as deleted or reborn
		collectLogs = func(hash common.Hash, removed bool) {
			// Coalesce logs and set 'Removed'.
			number := bc.hc.GetBlockNumber(bc.db, hash)
			if number == nil {
				return
			}
			receipts := rawdb.ReadReceipts(bc.db, hash, *number)

			var logs []*types.Log
			for _, receipt := range receipts {
				for _, log := range receipt.Logs {
					l := *log
					if removed {
						l.Removed = true
					} else {
					}
					logs = append(logs, &l)
				}
			}
			if len(logs) > 0 {
				if removed {
					deletedLogs = append(deletedLogs, logs)
				} else {
					rebirthLogs = append(rebirthLogs, logs)
				}
			}
		}
		// mergeLogs returns a merged log slice with specified sort order.
		mergeLogs = func(logs [][]*types.Log, reverse bool) []*types.Log {
			var ret []*types.Log
			if reverse {
				for i := len(logs) - 1; i >= 0; i-- {
					ret = append(ret, logs[i]...)
				}
			} else {
				for i := 0; i < len(logs); i++ {
					ret = append(ret, logs[i]...)
				}
			}
			return ret
		}
	)

	// Reduce the longer chain to the same number as the shorter one
	// first reduce whoever is higher bound
	if oldBlock.NumberU64() > newBlock.NumberU64() {
		// Old chain is longer, gather all transactions and logs as deleted ones
		for ; oldBlock != nil && oldBlock.NumberU64() != newBlock.NumberU64(); oldBlock = bc.GetBlock(oldBlock.ParentHash(), oldBlock.NumberU64()-1) {
			oldChain = append(oldChain, oldBlock)
			deletedTxs = append(deletedTxs, oldBlock.Transactions()...)
			collectLogs(oldBlock.Hash(), true)
		}
	} else {
		// New chain is longer, stash all blocks away for subsequent insertion
		for ; newBlock != nil && newBlock.NumberU64() != oldBlock.NumberU64(); newBlock = bc.GetBlock(newBlock.ParentHash(), newBlock.NumberU64()-1) {
			newChain = append(newChain, newBlock)
		}
	}
	if oldBlock == nil {
		return fmt.Errorf("invalid old chain")
	}
	if newBlock == nil {
		return fmt.Errorf("invalid new chain")
	}
	// Both sides of the reorg are at the same number, reduce both until the common
	// ancestor is found
	for {
		// If the common ancestor was found, bail out
		if oldBlock.Hash() == newBlock.Hash() {
			commonBlock = oldBlock
			break
		}
		// Remove an old block as well as stash away a new block
		oldChain = append(oldChain, oldBlock)
		deletedTxs = append(deletedTxs, oldBlock.Transactions()...)
		collectLogs(oldBlock.Hash(), true)

		newChain = append(newChain, newBlock)

		// Step back with both chains
		oldBlock = bc.GetBlock(oldBlock.ParentHash(), oldBlock.NumberU64()-1)
		if oldBlock == nil {
			return fmt.Errorf("invalid old chain")
		}
		newBlock = bc.GetBlock(newBlock.ParentHash(), newBlock.NumberU64()-1)
		if newBlock == nil {
			return fmt.Errorf("invalid new chain")
		}
	}
	// Ensure the user sees large reorgs
	if len(oldChain) > 0 && len(newChain) > 0 {
		logFn := log.Info
		msg := "Chain reorg detected"
		if len(oldChain) > 63 {
			msg = "Large chain reorg detected"
			logFn = log.Warn
		}
		logFn(msg, "number", commonBlock.Number(), "hash", commonBlock.Hash(),
			"drop", len(oldChain), "dropfrom", oldChain[0].Hash(), "add", len(newChain), "addfrom", newChain[0].Hash())
		blockReorgAddMeter.Mark(int64(len(newChain)))
		blockReorgDropMeter.Mark(int64(len(oldChain)))
		blockReorgMeter.Mark(1)
	} else {
		log.Error("Impossible reorg, please file an issue", "oldnum", oldBlock.Number(), "oldhash", oldBlock.Hash(), "newnum", newBlock.Number(), "newhash", newBlock.Hash())
	}
	// Delete the old chain
	for _, oldBlock := range oldChain {
		_ = rawdb.DeleteCanonicalHash(bc.db, oldBlock.NumberU64())
	}
	_ = bc.writeHeadBlock(commonBlock)
	// Insert the new chain, taking care of the proper incremental order
	for i := len(newChain) - 1; i >= 0; i-- {
		// insert the block in the canonical way, re-writing history
		_ = bc.writeHeadBlock(newChain[i])

		// Collect reborn logs due to chain reorg
		collectLogs(newChain[i].Hash(), false)

		// Write lookup entries for hash based transaction/receipt searches
		if bc.enableTxLookupIndex {
			rawdb.WriteTxLookupEntries(bc.db, newChain[i])
		}
		addedTxs = append(addedTxs, newChain[i].Transactions()...)
	}
	// When transactions get deleted from the database, the receipts that were
	// created in the fork must also be deleted
	for _, tx := range types.TxDifference(deletedTxs, addedTxs) {
<<<<<<< HEAD
		if err := rawdb.DeleteTxLookupEntry(bc.db, tx.Hash()); err != nil {
			log.Error("can't delete", "tx", tx.Hash().String())
		}
=======
		_ = rawdb.DeleteTxLookupEntry(bc.db, tx.Hash())
>>>>>>> 9db5debc
	}
	// Delete any canonical number assignments above the new head
	number := bc.CurrentBlock().NumberU64()
	for i := number + 1; ; i++ {
		hash, err := rawdb.ReadCanonicalHash(bc.db, i)
		if err != nil {
			return err
		}
		if hash == (common.Hash{}) {
			break
		}
		_ = rawdb.DeleteCanonicalHash(bc.db, i)
	}

	// If any logs need to be fired, do it now. In theory we could avoid creating
	// this goroutine if there are no events to fire, but realistcally that only
	// ever happens if we're reorging empty blocks, which will only happen on idle
	// networks where performance is not an issue either way.
	if len(deletedLogs) > 0 {
		bc.rmLogsFeed.Send(RemovedLogsEvent{mergeLogs(deletedLogs, true)})
	}
	if len(rebirthLogs) > 0 {
		bc.logsFeed.Send(mergeLogs(rebirthLogs, false))
	}
	if len(oldChain) > 0 {
		for i := len(oldChain) - 1; i >= 0; i-- {
			bc.chainSideFeed.Send(ChainSideEvent{Block: oldChain[i]})
		}
	}
	return nil
}

// BadBlocks returns a list of the last 'bad blocks' that the client has seen on the network
func (bc *BlockChain) BadBlocks() []*types.Block {
	blocks := make([]*types.Block, 0, bc.badBlocks.Len())
	for _, hash := range bc.badBlocks.Keys() {
		if blk, exist := bc.badBlocks.Peek(hash); exist {
			block := blk.(*types.Block)
			blocks = append(blocks, block)
		}
	}
	return blocks
}

// addBadBlock adds a bad block to the bad-block LRU cache
func (bc *BlockChain) addBadBlock(block *types.Block) {
	bc.badBlocks.Add(block.Hash(), block)
}

// reportBlock logs a bad block error.
func (bc *BlockChain) ReportBlock(block *types.Block, receipts types.Receipts, err error) {
	bc.addBadBlock(block)

	var receiptString string
	for i, receipt := range receipts {
		receiptString += fmt.Sprintf("\t %d: cumulative: %v gas: %v contract: %v status: %v tx: %v logs: %v bloom: %x state: %x\n",
			i, receipt.CumulativeGasUsed, receipt.GasUsed, receipt.ContractAddress.Hex(),
			receipt.Status, receipt.TxHash.Hex(), receipt.Logs, receipt.Bloom, receipt.PostState)
	}
	log.Error(fmt.Sprintf(`
########## BAD BLOCK #########
Chain config: %v

Number: %v
Hash: 0x%x
%v

Error: %v
Callers: %v
##############################
`, bc.chainConfig, block.Number(), block.Hash(), receiptString, err, debug.Callers(20)))
}

func (bc *BlockChain) rollbackBadBlock(block *types.Block, receipts types.Receipts, err error, reuseTrieDbState bool) {
	if reuseTrieDbState {
		bc.setTrieDbState(bc.trieDbState.WithNewBuffer())
	} else {
		bc.setTrieDbState(nil)
	}
	bc.ReportBlock(block, receipts, err)
	if bc.committedBlock.Load() != nil {
		bc.currentBlock.Store(bc.committedBlock.Load())
	}
}

func (bc *BlockChain) HeaderChain() *HeaderChain {
	return bc.hc
}

// InsertHeaderChain attempts to insert the given header chain in to the local
// chain, possibly creating a reorg. If an error is returned, it will return the
// index number of the failing header as well an error describing what went wrong.
//
// The verify parameter can be used to fine tune whether nonce verification
// should be done or not. The reason behind the optional check is because some
// of the header retrieval mechanisms already need to verify nonces, as well as
// because nonces can be verified sparsely, not needing to check each.
func (bc *BlockChain) InsertHeaderChain(chain []*types.Header, checkFreq int) (int, error) {
	start := time.Now()
	if i, err := bc.hc.ValidateHeaderChain(chain, checkFreq); err != nil {
		return i, err
	}

	// Make sure only one thread manipulates the chain at once
	bc.Chainmu.Lock()
	defer bc.Chainmu.Unlock()

	if err := bc.addJob(); err != nil {
		return 0, err
	}
	defer bc.doneJob()

	whFunc := func(header *types.Header) error {
		_, err := bc.hc.WriteHeader(context.Background(), header)
		return err
	}
	n, err := bc.hc.InsertHeaderChain(chain, whFunc, start)
	return n, err
}

// CurrentHeader retrieves the current head header of the canonical chain. The
// header is retrieved from the HeaderChain's internal cache.
func (bc *BlockChain) CurrentHeader() *types.Header {
	return bc.hc.CurrentHeader()
}

// GetTd retrieves a block's total difficulty in the canonical chain from the
// database by hash and number, caching it if found.
func (bc *BlockChain) GetTd(hash common.Hash, number uint64) *big.Int {
	return bc.hc.GetTd(bc.db, hash, number)
}

// GetTdByHash retrieves a block's total difficulty in the canonical chain from the
// database by hash, caching it if found.
func (bc *BlockChain) GetTdByHash(hash common.Hash) *big.Int {
	return bc.hc.GetTdByHash(hash)
}

// GetHeader retrieves a block header from the database by hash and number,
// caching it if found.
func (bc *BlockChain) GetHeader(hash common.Hash, number uint64) *types.Header {
	return bc.hc.GetHeader(hash, number)
}

// GetHeaderByHash retrieves a block header from the database by hash, caching it if
// found.
func (bc *BlockChain) GetHeaderByHash(hash common.Hash) *types.Header {
	return bc.hc.GetHeaderByHash(hash)
}

// HasHeader checks if a block header is present in the database or not, caching
// it if present.
func (bc *BlockChain) HasHeader(hash common.Hash, number uint64) bool {
	return bc.hc.HasHeader(hash, number)
}

// GetCanonicalHash returns the canonical hash for a given block number
func (bc *BlockChain) GetCanonicalHash(number uint64) common.Hash {
	return bc.hc.GetCanonicalHash(number)
}

// GetBlockHashesFromHash retrieves a number of block hashes starting at a given
// hash, fetching towards the genesis block.
func (bc *BlockChain) GetBlockHashesFromHash(hash common.Hash, max uint64) []common.Hash {
	return bc.hc.GetBlockHashesFromHash(hash, max)
}

// GetAncestor retrieves the Nth ancestor of a given block. It assumes that either the given block or
// a close ancestor of it is canonical. maxNonCanonical points to a downwards counter limiting the
// number of blocks to be individually checked before we reach the canonical chain.
//
// Note: ancestor == 0 returns the same block, 1 returns its parent and so on.
func (bc *BlockChain) GetAncestor(hash common.Hash, number, ancestor uint64, maxNonCanonical *uint64) (common.Hash, uint64) {
	return bc.hc.GetAncestor(hash, number, ancestor, maxNonCanonical)
}

// GetHeaderByNumber retrieves a block header from the database by number,
// caching it (associated with its hash) if found.
func (bc *BlockChain) GetHeaderByNumber(number uint64) *types.Header {
	return bc.hc.GetHeaderByNumber(number)
}

// Config retrieves the chain's fork configuration.
func (bc *BlockChain) Config() *params.ChainConfig { return bc.chainConfig }

// Engine retrieves the blockchain's consensus engine.
func (bc *BlockChain) Engine() consensus.Engine { return bc.engine }

func (bc *BlockChain) SetEngine(engine consensus.Engine) {
	bc.engine = engine
}

// SubscribeRemovedLogsEvent registers a subscription of RemovedLogsEvent.
func (bc *BlockChain) SubscribeRemovedLogsEvent(ch chan<- RemovedLogsEvent) event.Subscription {
	return bc.scope.Track(bc.rmLogsFeed.Subscribe(ch))
}

// SubscribeChainEvent registers a subscription of ChainEvent.
func (bc *BlockChain) SubscribeChainEvent(ch chan<- ChainEvent) event.Subscription {
	return bc.scope.Track(bc.chainFeed.Subscribe(ch))
}

// SubscribeChainHeadEvent registers a subscription of ChainHeadEvent.
func (bc *BlockChain) SubscribeChainHeadEvent(ch chan<- ChainHeadEvent) event.Subscription {
	return bc.scope.Track(bc.chainHeadFeed.Subscribe(ch))
}

// SubscribeChainSideEvent registers a subscription of ChainSideEvent.
func (bc *BlockChain) SubscribeChainSideEvent(ch chan<- ChainSideEvent) event.Subscription {
	return bc.scope.Track(bc.chainSideFeed.Subscribe(ch))
}

// SubscribeLogsEvent registers a subscription of []*types.Log.
func (bc *BlockChain) SubscribeLogsEvent(ch chan<- []*types.Log) event.Subscription {
	return bc.scope.Track(bc.logsFeed.Subscribe(ch))
}

// SubscribeBlockProcessingEvent registers a subscription of bool where true means
// block processing has started while false means it has stopped.
func (bc *BlockChain) SubscribeBlockProcessingEvent(ch chan<- bool) event.Subscription {
	return bc.scope.Track(bc.blockProcFeed.Subscribe(ch))
}

func (bc *BlockChain) ChainDb() ethdb.Database {
	return bc.db
}

func (bc *BlockChain) NoHistory() bool {
	return bc.cacheConfig.NoHistory
}

func (bc *BlockChain) IsNoHistory(currentBlock *big.Int) bool {
	if currentBlock == nil {
		return bc.cacheConfig.NoHistory
	}

	if !bc.cacheConfig.NoHistory {
		return false
	}

	var isArchiveInterval bool
	currentBlockNumber := bc.CurrentBlock().Number().Uint64()
	highestKnownBlock := bc.GetHeightKnownBlock()
	if highestKnownBlock > currentBlockNumber {
		isArchiveInterval = (currentBlock.Uint64() - highestKnownBlock) <= bc.cacheConfig.ArchiveSyncInterval
	} else {
		isArchiveInterval = (currentBlock.Uint64() - currentBlockNumber) <= bc.cacheConfig.ArchiveSyncInterval
	}

	return bc.cacheConfig.NoHistory || isArchiveInterval
}

func (bc *BlockChain) NotifyHeightKnownBlock(h uint64) {
	bc.highestKnownBlockMu.Lock()
	if bc.highestKnownBlock < h {
		bc.highestKnownBlock = h
	}
	bc.highestKnownBlockMu.Unlock()
}

func (bc *BlockChain) GetHeightKnownBlock() uint64 {
	bc.highestKnownBlockMu.Lock()
	defer bc.highestKnownBlockMu.Unlock()
	return bc.highestKnownBlock
}

func (bc *BlockChain) WithContext(ctx context.Context, blockNum *big.Int) context.Context {
	ctx = bc.Config().WithEIPsFlags(ctx, blockNum)
	ctx = params.WithNoHistory(ctx, bc.NoHistory(), bc.IsNoHistory)
	return ctx
}

type Pruner interface {
	Start() error
	Stop()
}

// addJob should be called only for public methods
func (bc *BlockChain) addJob() error {
	bc.quitMu.RLock()
	defer bc.quitMu.RUnlock()
	if bc.insertStopped() {
		return errors.New("blockchain is stopped")
	}
	bc.wg.Add(1)

	return nil
}

func (bc *BlockChain) doneJob() {
	bc.wg.Done()
}

// ExecuteBlockEphemerally runs a block from provided stateReader and
// writes the result to the provided stateWriter
func ExecuteBlockEphemerally(
	chainConfig *params.ChainConfig,
	vmConfig *vm.Config,
	chainContext ChainContext,
	engine consensus.Engine,
	block *types.Block,
	stateReader state.StateReader,
	stateWriter state.WriterWithChangeSets,
) (types.Receipts, error) {
	defer blockExecutionTimer.UpdateSince(time.Now())

	ibs := state.New(stateReader)
	header := block.Header()
	var receipts types.Receipts
	usedGas := new(uint64)
	gp := new(GasPool).AddGas(block.GasLimit())

	if chainConfig.DAOForkSupport && chainConfig.DAOForkBlock != nil && chainConfig.DAOForkBlock.Cmp(block.Number()) == 0 {
		misc.ApplyDAOHardFork(ibs)
	}
	noop := state.NewNoopWriter()
	for i, tx := range block.Transactions() {
		if !vmConfig.NoReceipts {
			ibs.Prepare(tx.Hash(), block.Hash(), i)
		}
		receipt, err := ApplyTransaction(chainConfig, chainContext, nil, gp, ibs, noop, header, tx, usedGas, *vmConfig)
		if err != nil {
			return nil, fmt.Errorf("tx %x failed: %v", tx.Hash(), err)
		}
		//fmt.Printf("Tx Hash: %x, gas used: %d\n", tx.Hash(), receipt.GasUsed)
		if !vmConfig.NoReceipts {
			receipts = append(receipts, receipt)
		}
	}

	if chainConfig.IsByzantium(header.Number) && !vmConfig.NoReceipts {
		receiptSha := types.DeriveSha(receipts)
		if receiptSha != block.Header().ReceiptHash {
			return nil, fmt.Errorf("mismatched receipt headers for block %d", block.NumberU64())
		}
	}

	if !vmConfig.ReadOnly {
		// Finalize the block, applying any consensus engine specific extras (e.g. block rewards)
		engine.Finalize(chainConfig, header, ibs, block.Transactions(), block.Uncles())

		ctx := chainConfig.WithEIPsFlags(context.Background(), header.Number)
		if err := ibs.CommitBlock(ctx, stateWriter); err != nil {
			return nil, fmt.Errorf("committing block %d failed: %v", block.NumberU64(), err)
		}

		if err := stateWriter.WriteChangeSets(); err != nil {
			return nil, fmt.Errorf("writing changesets for block %d failed: %v", block.NumberU64(), err)
		}
	}
	if *usedGas != header.GasUsed {
		return nil, fmt.Errorf("gas used by execution: %d, in header: %d", *usedGas, header.GasUsed)
	}
<<<<<<< HEAD

	// Iterate over the blocks and insert when the verifier permits
	for _, block := range chain {
		start := time.Now()

		// If the chain is terminating, stop processing blocks
		if atomic.LoadInt32(procInterrupt) == 1 {
			return true, nil
		}

		// Calculate the total difficulty of the block
		ptd := rawdb.ReadTd(batch, block.ParentHash(), block.NumberU64()-1)

		if ptd == nil {
			fmt.Println("4")
			return true, consensus.ErrUnknownAncestor
		}

		// Irrelevant of the canonical status, write the block itself to the database
		if common.IsCanceled(ctx) {
			return true, ctx.Err()
=======
	if !vmConfig.NoReceipts {
		bloom := types.CreateBloom(receipts)
		if bloom != header.Bloom {
			return nil, fmt.Errorf("bloom computed by execution: %x, in header: %x", bloom, header.Bloom)
>>>>>>> 9db5debc
		}
	}

	return receipts, nil
}<|MERGE_RESOLUTION|>--- conflicted
+++ resolved
@@ -1801,13 +1801,9 @@
 	// When transactions get deleted from the database, the receipts that were
 	// created in the fork must also be deleted
 	for _, tx := range types.TxDifference(deletedTxs, addedTxs) {
-<<<<<<< HEAD
 		if err := rawdb.DeleteTxLookupEntry(bc.db, tx.Hash()); err != nil {
 			log.Error("can't delete", "tx", tx.Hash().String())
 		}
-=======
-		_ = rawdb.DeleteTxLookupEntry(bc.db, tx.Hash())
->>>>>>> 9db5debc
 	}
 	// Delete any canonical number assignments above the new head
 	number := bc.CurrentBlock().NumberU64()
@@ -2161,34 +2157,10 @@
 	if *usedGas != header.GasUsed {
 		return nil, fmt.Errorf("gas used by execution: %d, in header: %d", *usedGas, header.GasUsed)
 	}
-<<<<<<< HEAD
-
-	// Iterate over the blocks and insert when the verifier permits
-	for _, block := range chain {
-		start := time.Now()
-
-		// If the chain is terminating, stop processing blocks
-		if atomic.LoadInt32(procInterrupt) == 1 {
-			return true, nil
-		}
-
-		// Calculate the total difficulty of the block
-		ptd := rawdb.ReadTd(batch, block.ParentHash(), block.NumberU64()-1)
-
-		if ptd == nil {
-			fmt.Println("4")
-			return true, consensus.ErrUnknownAncestor
-		}
-
-		// Irrelevant of the canonical status, write the block itself to the database
-		if common.IsCanceled(ctx) {
-			return true, ctx.Err()
-=======
 	if !vmConfig.NoReceipts {
 		bloom := types.CreateBloom(receipts)
 		if bloom != header.Bloom {
 			return nil, fmt.Errorf("bloom computed by execution: %x, in header: %x", bloom, header.Bloom)
->>>>>>> 9db5debc
 		}
 	}
 
