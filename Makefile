GOBIN = $(CURDIR)/build/bin
GOBUILD = env GO111MODULE=on go build -trimpath
GOTEST = go test ./... -p 1 --tags 'mdbx'

LATEST_COMMIT ?= $(shell git log -n 1 origin/master --pretty=format:"%H")
ifeq ($(LATEST_COMMIT),)
LATEST_COMMIT := $(shell git log -n 1 HEAD~1 --pretty=format:"%H")
endif

GIT_COMMIT ?= $(shell git rev-list -1 HEAD)

OS = $(shell uname -s)
ARCH = $(shell uname -m)

ifeq ($(OS),Darwin)
PROTOC_OS := osx
endif
ifeq ($(OS),Linux)
PROTOC_OS = linux
endif

all: tg hack tester rpctest state pics rpcdaemon integration db-tools

docker:
	docker build -t turbo-geth:latest  --build-arg git_commit='${GIT_COMMIT}' .

docker-compose:
	docker-compose up

geth:
	$(GOBUILD) -o $(GOBIN)/tg -tags "mdbx" -ldflags "-X main.gitCommit=${GIT_COMMIT}" ./cmd/tg
	@echo "Done building."
	@echo "Run \"$(GOBIN)/tg\" to launch turbo-geth."

tg:
	@echo "Building mdbx"
	cd ethdb/mdbx/dist/ && make clean && make mdbx-static.o && cat config.h
	$(GOBUILD) -o $(GOBIN)/tg -tags "mdbx" -ldflags "-X main.gitCommit=${GIT_COMMIT}" ./cmd/tg
	@echo "Done building."
	@echo "Run \"$(GOBIN)/tg\" to launch turbo-geth."

hack:
	$(GOBUILD) -o $(GOBIN)/hack  -tags "mdbx" ./cmd/hack
	@echo "Done building."
	@echo "Run \"$(GOBIN)/hack\" to launch hack."

tester:
	$(GOBUILD) -o $(GOBIN)/tester ./cmd/tester
	@echo "Done building."
	@echo "Run \"$(GOBIN)/tester\" to launch tester."

rpctest:
	$(GOBUILD) -o $(GOBIN)/rpctest ./cmd/rpctest
	@echo "Done building."
	@echo "Run \"$(GOBIN)/rpctest\" to launch rpctest."

state:
	$(GOBUILD) -o $(GOBIN)/state ./cmd/state
	@echo "Done building."
	@echo "Run \"$(GOBIN)/state\" to launch state."

restapi:
	$(GOBUILD) -o $(GOBIN)/restapi ./cmd/restapi
	@echo "Done building."
	@echo "Run \"$(GOBIN)/restapi\" to launch restapi."

run-web-ui:
	@echo 'Web: Turbo-Geth Debug Utility is launching...'
	@cd debug-web-ui && yarn start

pics:
	$(GOBUILD) -o $(GOBIN)/pics ./cmd/pics
	@echo "Done building."
	@echo "Run \"$(GOBIN)/pics\" to launch pics."

rpcdaemon:
	$(GOBUILD) -o $(GOBIN)/rpcdaemon -ldflags "-X commands.gitCommit=${GIT_COMMIT}" -tags 'mdbx' ./cmd/rpcdaemon
	@echo "Done building."
	@echo "Run \"$(GOBIN)/rpcdaemon\" to launch rpcdaemon."

integration:
	$(GOBUILD) -o $(GOBIN)/integration -tags 'mdbx' ./cmd/integration
	@echo "Done building."
	@echo "Run \"$(GOBIN)/integration\" to launch integration tests."

headers:
	$(GOBUILD) -o $(GOBIN)/headers ./cmd/headers
	@echo "Done building."
	@echo "Run \"$(GOBIN)/integration\" to run headers download PoC."

db-tools:
	go mod vendor; cd vendor/github.com/ledgerwatch/lmdb-go/dist; make clean mdb_stat mdb_copy mdb_dump mdb_load; cp mdb_stat $(GOBIN); cp mdb_copy $(GOBIN); cp mdb_dump $(GOBIN); cp mdb_load $(GOBIN); cd ../../../../..; rm -rf vendor
	$(GOBUILD) -o $(GOBIN)/lmdbgo_copy github.com/ledgerwatch/lmdb-go/cmd/lmdb_copy
	$(GOBUILD) -o $(GOBIN)/lmdbgo_stat github.com/ledgerwatch/lmdb-go/cmd/lmdb_stat

	cd ethdb/mdbx/dist/ && make tools
	cp ethdb/mdbx/dist/mdbx_chk $(GOBIN)
	cp ethdb/mdbx/dist/mdbx_copy $(GOBIN)
	cp ethdb/mdbx/dist/mdbx_dump $(GOBIN)
	cp ethdb/mdbx/dist/mdbx_load $(GOBIN)
	cp ethdb/mdbx/dist/mdbx_stat $(GOBIN)
	@echo "Run \"$(GOBIN)/lmdb_stat -h\" to get info about lmdb file."

ethdb/mdbx/dist/mdbx-static.o:
	echo "Building mdbx"
	cd ethdb/mdbx/dist/ \
		&& make clean && make config.h \
		&& echo '#define MDBX_HUGE_TRANSACTIONS 1' >> config.h \
		&& echo '#define MDBX_TXN_CHECKOWNER 0' >> config.h \
		&& CFLAGS_EXTRA="-Wno-deprecated-declarations" make mdbx-static.o

test: ethdb/mdbx/dist/mdbx-static.o
<<<<<<< HEAD
	TEST_DB=mdbx $(GOTEST)
=======
	$(GOTEST)
>>>>>>> 7ef8fc54

test-lmdb:
	TEST_DB=lmdb $(GOTEST)

test-mdbx: ethdb/mdbx/dist/mdbx-static.o
	TEST_DB=mdbx $(GOTEST)

lint: lintci

lintci: ethdb/mdbx/dist/mdbx-static.o
	@echo "--> Running linter for code diff versus commit $(LATEST_COMMIT)"
	@./build/bin/golangci-lint run \
	    --new-from-rev=$(LATEST_COMMIT) \
		--build-tags="mdbx" \
	    --config ./.golangci/step1.yml \
	    --exclude "which can be annoying to use"

	@./build/bin/golangci-lint run \
	    --new-from-rev=$(LATEST_COMMIT) \
		--build-tags="mdbx" \
	    --config ./.golangci/step2.yml

	@./build/bin/golangci-lint run \
	    --new-from-rev=$(LATEST_COMMIT) \
		--build-tags="mdbx" \
	    --config ./.golangci/step3.yml

	@./build/bin/golangci-lint run \
	    --new-from-rev=$(LATEST_COMMIT) \
		--build-tags="mdbx" \
	    --config ./.golangci/step4.yml

lintci-deps:
	rm -f ./build/bin/golangci-lint
	curl -sfL https://install.goreleaser.com/github.com/golangci/golangci-lint.sh | sh -s -- -b ./build/bin v1.29.0

clean:
	env GO111MODULE=on go clean -cache
	rm -fr build/*
	rm -f semantics/z3/build/libz3.a
	cd ethdb/mdbx/dist/ && make clean

# The devtools target installs tools required for 'go generate'.
# You need to put $GOBIN (or $GOPATH/bin) in your PATH to use 'go generate'.

devtools:
	# Notice! If you adding new binary - add it also to cmd/hack/binary-deps/main.go file
	$(GOBUILD) -o $(GOBIN)/stringer golang.org/x/tools/cmd/stringer
	$(GOBUILD) -o $(GOBIN)/go-bindata github.com/kevinburke/go-bindata/go-bindata
	$(GOBUILD) -o $(GOBIN)/gencodec github.com/fjl/gencodec
	$(GOBUILD) -o $(GOBIN)/codecgen github.com/ugorji/go/codec/codecgen
	$(GOBUILD) -o $(GOBIN)/abigen ./cmd/abigen
	PATH=$(GOBIN):$(PATH) go generate ./common
	PATH=$(GOBIN):$(PATH) go generate ./core/types
	PATH=$(GOBIN):$(PATH) go generate ./ethdb/typedbucket
	@type "npm" 2> /dev/null || echo 'Please install node.js and npm'
	@type "solc" 2> /dev/null || echo 'Please install solc'
	@type "protoc" 2> /dev/null || echo 'Please install protoc'

bindings:
	PATH=$(GOBIN):$(PATH) go generate ./tests/contracts/
	PATH=$(GOBIN):$(PATH) go generate ./cmd/tester/contracts/
	PATH=$(GOBIN):$(PATH) go generate ./core/state/contracts/

grpc:
	# See also: ./cmd/hack/binary-deps/main.go
	mkdir -p ./build/bin/
	rm -f ./build/bin/protoc*
	rm -rf ./build/include*

	$(eval PROTOC_TMP := $(shell mktemp -d))
	cd $(PROTOC_TMP); curl -sSL https://github.com/protocolbuffers/protobuf/releases/download/v3.13.0/protoc-3.13.0-$(PROTOC_OS)-$(ARCH).zip -o protoc.zip
	cd $(PROTOC_TMP); unzip protoc.zip && mv bin/protoc $(GOBIN) && mv include $(GOBIN)/..

	$(GOBUILD) -o $(GOBIN)/protoc-gen-go google.golang.org/protobuf/cmd/protoc-gen-go # generates proto messages
	$(GOBUILD) -o $(GOBIN)/protoc-gen-go-grpc google.golang.org/grpc/cmd/protoc-gen-go-grpc # generates grpc services
	PATH=$(GOBIN):$(PATH) go generate ./ethdb
	PATH=$(GOBIN):$(PATH) go generate ./cmd/headers
	PATH=$(GOBIN):$(PATH) go generate ./turbo/shards
	PATH=$(GOBIN):$(PATH) go generate ./turbo/snapshotsync


simulator-genesis:
	go run ./cmd/tester genesis > ./cmd/tester/simulator_genesis.json

prometheus:
	docker-compose up prometheus grafana

escape:
	cd $(path) && go test -gcflags "-m -m" -run none -bench=BenchmarkJumpdest* -benchmem -memprofile mem.out<|MERGE_RESOLUTION|>--- conflicted
+++ resolved
@@ -110,11 +110,7 @@
 		&& CFLAGS_EXTRA="-Wno-deprecated-declarations" make mdbx-static.o
 
 test: ethdb/mdbx/dist/mdbx-static.o
-<<<<<<< HEAD
 	TEST_DB=mdbx $(GOTEST)
-=======
-	$(GOTEST)
->>>>>>> 7ef8fc54
 
 test-lmdb:
 	TEST_DB=lmdb $(GOTEST)
