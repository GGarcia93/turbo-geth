--- conflicted
+++ resolved
@@ -198,29 +198,11 @@
 		} else if newCanonical && hashesMatch {
 			forkBlockNumber = number
 		}
-<<<<<<< HEAD
 		rawdb.WriteTd(batch, header.Hash(), header.Number.Uint64(), td)
 		if newCanonical {
 			rawdb.WriteCanonicalHeader(batch, header)
 		} else {
 			rawdb.WriteNonCanonicalHeader(batch, header)
-=======
-		if newCanonical {
-			err = rawdb.WriteCanonicalHash(batch, header.Hash(), header.Number.Uint64())
-			if err != nil {
-				return false, 0, err
-			}
-		}
-		data, err := rlp.EncodeToBytes(header)
-		if err != nil {
-			return false, 0, fmt.Errorf("[%s] Failed to RLP encode header: %w", logPrefix, err)
-		}
-		if err := rawdb.WriteTd(batch, header.Hash(), header.Number.Uint64(), td); err != nil {
-			return false, 0, fmt.Errorf("[%s] Failed to WriteTd: %w", logPrefix, err)
-		}
-		if err := batch.Put(dbutils.HeaderPrefix, dbutils.HeaderKey(number, header.Hash()), data); err != nil {
-			return false, 0, fmt.Errorf("[%s] Failed to store header: %w", logPrefix, err)
->>>>>>> 0f1b2f35
 		}
 	}
 
@@ -237,23 +219,12 @@
 				break
 			}
 
-<<<<<<< HEAD
-=======
-			err = rawdb.WriteCanonicalHash(batch, forkHash, forkBlockNumber)
-			if err != nil {
-				return false, 0, err
-			}
->>>>>>> 0f1b2f35
 			forkHeader = rawdb.ReadHeader(batch, forkHash, forkBlockNumber)
 			rawdb.WriteCanonicalHeader(batch, forkHeader)
 			forkBlockNumber = forkHeader.Number.Uint64() - 1
 			forkHash = forkHeader.ParentHash
 		}
-<<<<<<< HEAD
 		rawdb.WriteCanonicalHeader(batch, rawdb.ReadHeader(batch, headers[0].ParentHash, headers[0].Number.Uint64()-1))
-=======
-		err = rawdb.WriteCanonicalHash(batch, headers[0].ParentHash, headers[0].Number.Uint64()-1)
->>>>>>> 0f1b2f35
 		if err != nil {
 			return false, 0, err
 		}
@@ -262,7 +233,6 @@
 	if reorg {
 		// Delete any canonical number assignments above the new head
 		for i := lastHeader.Number.Uint64() + 1; i <= *headNumber; i++ {
-<<<<<<< HEAD
 			data := rawdb.ReadHeaderRLP(batch, common.Hash{}, i)
 			hash, err := rawdb.ReadCanonicalHash(batch, i)
 			if err != nil {
@@ -272,12 +242,6 @@
 			if err := batch.Put(dbutils.HeaderPrefix, dbutils.HeaderKey(i, hash), data); err != nil {
 				log.Crit("Failed to store header", "err", err)
 			}
-=======
-			err = rawdb.DeleteCanonicalHash(batch, i)
-			if err != nil {
-				return false, 0, err
-			}
->>>>>>> 0f1b2f35
 		}
 	}
 	if newCanonical {
